--- conflicted
+++ resolved
@@ -62,19 +62,6 @@
   'pidng>=3.4.7',
   'Pillow>=8.4.0',
   'PySimpleGUI<=4.60.5',
-<<<<<<< HEAD
-  'sphinx==7.2.6',
-=======
-  'sphinx!=5.1.0',
-  'sphinx-sitemap',
-  'sphinx-inline-tabs',
-  'sphinx-book-theme',
-  'sphinx_design',
-  'sphinx-toolbox',
-  'sphinx_togglebutton',
-  'jupytext>=1.11.2',
-  'myst-nb',
->>>>>>> 5b29c380
 ]
 
 [project.optional-dependencies]
